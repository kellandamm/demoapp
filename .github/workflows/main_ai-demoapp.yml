--- conflicted
+++ resolved
@@ -1,87 +1,84 @@
-# Docs for the Azure Web Apps Deploy action: https://github.com/azure/functions-action
-# More GitHub Actions for Azure: https://github.com/Azure/actions
-# More info on Python, GitHub Actions, and Azure Functions: https://aka.ms/python-webapps-actions
-
-name: Build and deploy Python project to Azure Function App - ai-demoapp
-
-on:
-  push:
-    branches:
-      - main
-  workflow_dispatch:
-
-env:
-<<<<<<< HEAD
-  AZURE_FUNCTIONAPP_PACKAGE_PATH: '.functions' # set this to the path to your web app project, defaults to the repository root
-=======
-  AZURE_FUNCTIONAPP_PACKAGE_PATH: 'functions' # set this to the path to your web app project, defaults to the repository root
->>>>>>> aa3eddd9
-  PYTHON_VERSION: '3.11' # set this to the python version to use (supports 3.6, 3.7, 3.8)
-
-jobs:
-  build:
-    runs-on: ubuntu-latest
-    permissions:
-      contents: read #This is required for actions/checkout
-
-    steps:
-      - name: Checkout repository
-        uses: actions/checkout@v4
-
-      - name: Setup Python version
-        uses: actions/setup-python@v5
-        with:
-          python-version: ${{ env.PYTHON_VERSION }}
-
-      - name: Create and start virtual environment
-        run: |
-          python -m venv venv
-          source venv/bin/activate
-
-      - name: Install dependencies
-        run: pip install -r requirements.txt
-
-      # Optional: Add step to run tests here
-
-      - name: Zip artifact for deployment
-        run: zip release.zip ./* -r
-
-      - name: Upload artifact for deployment job
-        uses: actions/upload-artifact@v4
-        with:
-          name: python-app
-          path: |
-            release.zip
-            !venv/
-
-  deploy:
-    runs-on: ubuntu-latest
-    needs: build
-    permissions:
-      id-token: write #This is required for requesting the JWT
-      contents: read #This is required for actions/checkout
-
-    steps:
-      - name: Download artifact from build job
-        uses: actions/download-artifact@v4
-        with:
-          name: python-app
-
-      - name: Unzip artifact for deployment
-        run: unzip release.zip     
-        
-      - name: Login to Azure
-        uses: azure/login@v2
-        with:
-          client-id: ${{ secrets.AZUREAPPSERVICE_CLIENTID_08CC9A88CE4F4E27A576150601EDE79C }}
-          tenant-id: ${{ secrets.AZUREAPPSERVICE_TENANTID_FCA7A1D8F5324F4BB4FBB3154A61939F }}
-          subscription-id: ${{ secrets.AZUREAPPSERVICE_SUBSCRIPTIONID_EDE5AF3940C84D27861F019E08C0BCA9 }}
-
-      - name: 'Deploy to Azure Functions'
-        uses: Azure/functions-action@v1
-        id: deploy-to-function
-        with:
-          app-name: 'ai-demoapp'
-          slot-name: 'Production'
-          package: ${{ env.AZURE_FUNCTIONAPP_PACKAGE_PATH }}
-          
+# Docs for the Azure Web Apps Deploy action: https://github.com/azure/functions-action
+# More GitHub Actions for Azure: https://github.com/Azure/actions
+# More info on Python, GitHub Actions, and Azure Functions: https://aka.ms/python-webapps-actions
+
+name: Build and deploy Python project to Azure Function App - ai-demoapp
+
+on:
+  push:
+    branches:
+      - main
+  workflow_dispatch:
+
+env:
+
+AZURE_FUNCTIONAPP_PACKAGE_PATH: '.functions' # set this to the path to your web app project, defaults to the repository root
+PYTHON_VERSION: '3.11' # set this to the python version to use (supports 3.6, 3.7, 3.8)
+
+jobs:
+  build:
+    runs-on: ubuntu-latest
+    permissions:
+      contents: read #This is required for actions/checkout
+
+    steps:
+      - name: Checkout repository
+        uses: actions/checkout@v4
+
+      - name: Setup Python version
+        uses: actions/setup-python@v5
+        with:
+          python-version: ${{ env.PYTHON_VERSION }}
+
+      - name: Create and start virtual environment
+        run: |
+          python -m venv venv
+          source venv/bin/activate
+
+      - name: Install dependencies
+        run: pip install -r requirements.txt
+
+      # Optional: Add step to run tests here
+
+      - name: Zip artifact for deployment
+        run: zip release.zip ./* -r
+
+      - name: Upload artifact for deployment job
+        uses: actions/upload-artifact@v4
+        with:
+          name: python-app
+          path: |
+            release.zip
+            !venv/
+
+  deploy:
+    runs-on: ubuntu-latest
+    needs: build
+    permissions:
+      id-token: write #This is required for requesting the JWT
+      contents: read #This is required for actions/checkout
+
+    steps:
+      - name: Download artifact from build job
+        uses: actions/download-artifact@v4
+        with:
+          name: python-app
+
+      - name: Unzip artifact for deployment
+        run: unzip release.zip     
+        
+      - name: Login to Azure
+        uses: azure/login@v2
+        with:
+          client-id: ${{ secrets.AZUREAPPSERVICE_CLIENTID_08CC9A88CE4F4E27A576150601EDE79C }}
+          tenant-id: ${{ secrets.AZUREAPPSERVICE_TENANTID_FCA7A1D8F5324F4BB4FBB3154A61939F }}
+          subscription-id: ${{ secrets.AZUREAPPSERVICE_SUBSCRIPTIONID_EDE5AF3940C84D27861F019E08C0BCA9 }}
+
+      - name: 'Deploy to Azure Functions'
+        uses: Azure/functions-action@v1
+        id: deploy-to-function
+        with:
+          app-name: 'ai-demoapp'
+          slot-name: 'Production'
+          package: ${{ env.AZURE_FUNCTIONAPP_PACKAGE_PATH }}
+          